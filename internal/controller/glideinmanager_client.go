--- conflicted
+++ resolved
@@ -21,26 +21,8 @@
 	// Update the resources in a namespace based on new data in the Glidein Manager's git repository
 	applyGitUpdate(gmosClient.RepoUpdate) error
 
-<<<<<<< HEAD
 	// Retrieve the current state of the Git repo stored on the resource
 	getGitSyncState() (*gmosv1alpha1.PilotSetNamespaceConfig, error)
-=======
-	// Update the resources in a namespace based on new data in the Glidein Manager's secret store
-	applySecretUpdate(PilotSetSecretSource, gmosClient.SecretValue) error
-}
-
-// Struct tracking the sync state of a (set of) K8s resources with the Git config
-// data stored in the Glidein Manager
-type ResourceSyncState struct {
-	// Namespace to which the resource belongs
-	namespace string
-
-	// Last commit to which the resource was successfully updated
-	currentCommit string
-
-	// Last secret version to which the resource was successfully updated
-	currentSecretVersion string
->>>>>>> dd5edcac
 
 	getSecretSyncState() (string, error)
 
@@ -116,27 +98,14 @@
 }
 
 // Check whether a GlideinManagerUpdateHandler has already been registered for the given resource
-<<<<<<< HEAD
-func (p *GlideinManagerPoller) HasUpdateHandlerForResource(resource string) bool {
+func (p *GlideinManagerPoller) hasUpdateHandlerForResource(resource string) bool {
 	_, exists := p.updateHandlers[resource]
-=======
-func (p *GlideinManagerPoller) hasUpdateHandlerForResource(resource string) bool {
-	_, exists := p.syncStates[resource]
->>>>>>> dd5edcac
 	return exists
 }
 
 // Add a new GlideinManagerUpdateHandler for the given resource
-<<<<<<< HEAD
 func (p *GlideinManagerPoller) setUpdateHandler(resource string, updateHandler GlideinManagerUpdateHandler) {
 	p.updateHandlers[resource] = updateHandler
-=======
-func (p *GlideinManagerPoller) setUpdateHandler(resource string, namespace string, updateHandler GlideinManagerUpdateHandler) {
-	if !p.hasUpdateHandlerForResource(resource) {
-		p.syncStates[resource] = &ResourceSyncState{namespace: namespace}
-	}
-	p.syncStates[resource].updateHandler = updateHandler
->>>>>>> dd5edcac
 }
 
 // Main resource config update loop:
@@ -165,12 +134,8 @@
 		}
 		log.Info(fmt.Sprintf("Updating resource %v to commit %v with updater %+v", resource, repoUpdate.CurrentCommit, updateHandler))
 
-<<<<<<< HEAD
 		// TODO this trusts that the ApplyGitUpdate implementer updates its own CurrentCommit
 		if err := updateHandler.applyGitUpdate(repoUpdate); err != nil {
-=======
-		if err := syncState.updateHandler.applyGitUpdate(repoUpdate); err != nil {
->>>>>>> dd5edcac
 			log.Error(err, fmt.Sprintf("Error occurred while handling repo update for resource %v", resource))
 		}
 	}
@@ -224,12 +189,7 @@
 		}
 
 		log.Info(fmt.Sprintf("Updating namespace %v to secret %v, version %v", namespace, nextSecret.Name, nextSecret.Version))
-<<<<<<< HEAD
 		if err := updateHandler.applySecretUpdate(currentConfig.SecretSource, nextSecret); err != nil {
-=======
-		err = syncState.updateHandler.applySecretUpdate(syncState.currentConfig.SecretSource, nextSecret)
-		if err != nil {
->>>>>>> dd5edcac
 			log.Error(err, fmt.Sprintf("Error occurred while handling secret update for namespace %v", namespace))
 		}
 	}
@@ -272,13 +232,8 @@
 	namespacedName := namespacedNameFor(glideinSet)
 	if existingPoller, exists := activeGlideinManagerPollers[glideinSet.Spec.GlideinManagerUrl]; !exists {
 		log.Info(fmt.Sprintf("No existing watchers for manager %v. Creating for namespace %v", glideinSet.Spec.GlideinManagerUrl, glideinSet.Namespace))
-<<<<<<< HEAD
-		poller := NewGlidenManagerPoller(clientName, glideinSet.Spec.GlideinManagerUrl)
+		poller := newGlidenManagerPoller(clientName, glideinSet.Spec.GlideinManagerUrl)
 		poller.setUpdateHandler(namespacedName, updateHandler)
-=======
-		poller := newGlidenManagerPoller(clientName, glideinSet.Spec.GlideinManagerUrl)
-		poller.setUpdateHandler(namespacedName, glideinSet.Namespace, updateHandler)
->>>>>>> dd5edcac
 		activeGlideinManagerPollers[glideinSet.Spec.GlideinManagerUrl] = poller
 		go func() {
 			if err := poller.doHandshakeWithRetry(15, 5*time.Second); err != nil {
@@ -290,35 +245,12 @@
 
 	} else if !existingPoller.hasUpdateHandlerForResource(namespacedName) {
 		// remove the client from other namespaces
-<<<<<<< HEAD
-		RemoveGlideinManagerWatcher(glideinSet)
+		removeGlideinManagerWatcher(glideinSet)
 		existingPoller.setUpdateHandler(namespacedName, updateHandler)
-=======
-		removeGlideinManagerWatcher(glideinSet)
-		existingPoller.setUpdateHandler(namespacedName, glideinSet.Namespace, updateHandler)
->>>>>>> dd5edcac
 	}
 	return nil
 }
 
-<<<<<<< HEAD
-=======
-// Utility function to mark a resource out of sync with Git whenever it's directly updated
-// via changes to its parent CRD
-func markResourceOutOfSync(namespacedName string) {
-	log := log.FromContext(context.TODO())
-	log.Info(fmt.Sprintf("Marking resource %v as out-of-sync", namespacedName))
-
-	for _, poller := range activeGlideinManagerPollers {
-		if poller.hasUpdateHandlerForResource(namespacedName) {
-			poller.syncStates[namespacedName].currentCommit = ""
-			poller.syncStates[namespacedName].currentSecretVersion = ""
-			break
-		}
-	}
-}
-
->>>>>>> dd5edcac
 // Remove the Glidein Manager watcher for a single GlideinSet resource. If no watchers are
 // remaining for the Git repo after the removal, remove the poller as well.
 func removeGlideinManagerWatcher(glideinSet *gmosv1alpha1.GlideinSet) {
