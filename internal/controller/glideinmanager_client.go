// Set of data structures for attaching a "Glidein Manager Poller" to a PilotSet
// resource that polls the Glidein Manager at a regular interval and updates
// the PilotSet based on changes
package controller

import (
	"context"
	"errors"
	"fmt"
	"os"
	"time"

	gmosClient "github.com/chtc/gmos-client/client"
	gmosv1alpha1 "github.com/chtc/gmos-k8s-operator/api/v1alpha1"
	"sigs.k8s.io/controller-runtime/pkg/log"
)

// Interface for a struct that handles receiving Git updates from a Glidein Manager,
// and retrieving the current Git state from its managed k8s objects
type GlideinManagerUpdateHandler interface {
	// Update the resources in a namespace based on new data in the Glidein Manager's git repository
	applyGitUpdate(gmosClient.RepoUpdate) error

	// Retrieve the current state of the Git repo stored on the resource
<<<<<<< HEAD
	GetGitSyncState() (*gmosv1alpha1.PilotSetNamespaceConfig, error)

	GetSecretSyncState() (string, error)

	// Update the resources in a namespace based on new data in the Glidein Manager's secret store
	ApplySecretUpdate(gmosv1alpha1.PilotSetSecretSource, gmosClient.SecretValue) error
=======
	getGitSyncState() (*gmosv1alpha1.PilotSetNamespaceConfig, error)

	getSecretSyncState() (string, error)

	// Update the resources in a namespace based on new data in the Glidein Manager's secret store
	applySecretUpdate(gmosv1alpha1.PilotSetSecretSource, gmosClient.SecretValue) error
>>>>>>> 5f195c18
}

// Helper struct that polls a Glidein Manager Git repo on an interval and passes updated config
// data into a GlideinManagerUpdateHandler implementation. Note that multiple resources can
// be configured via Git data hosted on a single Glidein Manager
type GlideinManagerPoller struct {
	updateHandlers   map[string]GlideinManagerUpdateHandler
	client           *gmosClient.GlideinManagerClient
	dataUpdateTicker *time.Ticker
	refreshTicker    *time.Ticker
	doneChan         chan (bool)
}

// Create a new GlideinManagerPoler that polls from the given upstream Git repo
func newGlidenManagerPoller(clientName string, managerUrl string) *GlideinManagerPoller {
	client := &gmosClient.GlideinManagerClient{
		HostName:   clientName,
		ManagerUrl: managerUrl,
		WorkDir:    "/tmp",
	}

	poller := &GlideinManagerPoller{
		updateHandlers: make(map[string]GlideinManagerUpdateHandler),
		client:         client,
		doneChan:       make(chan bool),
	}
	return poller
}

// Start polling a Glidein Manager Git repo at the given interval
func (p *GlideinManagerPoller) startPolling(pollInterval time.Duration, refreshInterval time.Duration) {
	if p.dataUpdateTicker != nil || p.refreshTicker != nil {
		return
	}
	p.dataUpdateTicker = time.NewTicker(pollInterval)
	go func() {
		for {
			select {
			case <-p.doneChan:
				return
			case <-p.dataUpdateTicker.C:
				p.checkForGitUpdates()
				p.checkForSecretUpdates()
			}
		}
	}()

	p.refreshTicker = time.NewTicker(refreshInterval)
	go func() {
		for {
			select {
			case <-p.doneChan:
				return
			case <-p.refreshTicker.C:
				if err := p.doHandshakeWithRetry(15, 5*time.Second); err != nil {
					return
				}
			}
		}
	}()
}

// Stop polling the upstream Git repo once all watchers have been removed
func (p *GlideinManagerPoller) stopPolling() {
	if p.dataUpdateTicker != nil {
		p.dataUpdateTicker.Stop()
	}
	if p.refreshTicker != nil {
		p.refreshTicker.Stop()
	}
	p.doneChan <- true
}

// Check whether a GlideinManagerUpdateHandler has already been registered for the given resource
<<<<<<< HEAD
func (p *GlideinManagerPoller) HasUpdateHandlerForResource(resource string) bool {
=======
func (p *GlideinManagerPoller) hasUpdateHandlerForResource(resource string) bool {
>>>>>>> 5f195c18
	_, exists := p.updateHandlers[resource]
	return exists
}

// Add a new GlideinManagerUpdateHandler for the given resource
<<<<<<< HEAD
func (p *GlideinManagerPoller) SetUpdateHandler(resource string, updateHandler GlideinManagerUpdateHandler) {
=======
func (p *GlideinManagerPoller) setUpdateHandler(resource string, updateHandler GlideinManagerUpdateHandler) {
>>>>>>> 5f195c18
	p.updateHandlers[resource] = updateHandler
}

// Main resource config update loop:
// - Check whether the current sync state of the resource is behind the latest Git commit
// - If so, read the manifest yaml for the resource's namespace from the on-disk copy of the Git repo
// - Then, update the associated Deployment and Secrets based on changes to the manifest
func (p *GlideinManagerPoller) checkForGitUpdates() {
	log := log.FromContext(context.TODO())
	log.Info(fmt.Sprintf("Checking for git updates from %v", p.client.ManagerUrl))
	repoUpdate, err := p.client.SyncRepo()
	if err != nil {
		log.Error(err, "Unable to check for git update")
		return
	}
	for resource, updateHandler := range p.updateHandlers {
<<<<<<< HEAD
		currentConfig, err := updateHandler.GetGitSyncState()
=======
		currentConfig, err := updateHandler.getGitSyncState()
>>>>>>> 5f195c18
		if err != nil {
			log.Error(err, "Unable to retrieve current Git sync state for resource")
			continue
		}
		if currentConfig != nil {
			currentCommit := currentConfig.CurrentCommit
			if currentCommit == repoUpdate.CurrentCommit {
				continue
			}
		}
		log.Info(fmt.Sprintf("Updating resource %v to commit %v with updater %+v", resource, repoUpdate.CurrentCommit, updateHandler))

		// TODO this trusts that the ApplyGitUpdate implementer updates its own CurrentCommit
<<<<<<< HEAD
		if err := updateHandler.ApplyGitUpdate(repoUpdate); err != nil {
=======
		if err := updateHandler.applyGitUpdate(repoUpdate); err != nil {
>>>>>>> 5f195c18
			log.Error(err, fmt.Sprintf("Error occurred while handling repo update for resource %v", resource))
		}
	}
}

// Max length of a value that can be stored in a k8s label
const MAX_LABEL_LENGTH = 63

// Main secret resource value update loop:
// - Check whether the latest version of the credential in the Secret is behind the latest upstream Secret version
// - If so, read the new Secret from the upstream
// - Then, update the associated Secret(s) based on the new Secret value
func (p *GlideinManagerPoller) checkForSecretUpdates() {
	log := log.FromContext(context.TODO())
	log.Info(fmt.Sprintf("Checking for secret updates from %v", p.client.ManagerUrl))
	for _, updateHandler := range p.updateHandlers {
<<<<<<< HEAD
		currentConfig, err := updateHandler.GetGitSyncState()
=======
		currentConfig, err := updateHandler.getGitSyncState()
>>>>>>> 5f195c18
		if err != nil {
			log.Error(err, "Unable to retrieve current Git sync state for resource")
			continue
		}
		if currentConfig == nil {
			// Current config doesn't exist yet, try again next time
			continue
		}

		namespace := currentConfig.Namespace
		secretName := currentConfig.SecretSource.SecretName
		secretDst := currentConfig.SecretSource.Dst
		// Only check on namespaces with a secret name and config specified
		if secretName == "" || secretDst == "" {
			continue
		}
		nextSecret, err := p.client.GetSecret(currentConfig.SecretSource.SecretName)
		if err != nil {
			log.Error(err, fmt.Sprintf("Error occurred while fetching secret for namespace %v", namespace))
			continue
		}

		// TODO this is a bit hacky, we can only store the first 63 characters of the secret hash in a label
		nextSecret.Version = nextSecret.Version[:MAX_LABEL_LENGTH]

<<<<<<< HEAD
		currentSecretVersion, err := updateHandler.GetSecretSyncState()
=======
		currentSecretVersion, err := updateHandler.getSecretSyncState()
>>>>>>> 5f195c18
		if err != nil {
			log.Error(err, fmt.Sprintf("Error occurred while fetching current secret state secret for namespace %v", namespace))
			continue
		}

		if nextSecret.Version == currentSecretVersion {
			continue
		}

		log.Info(fmt.Sprintf("Updating namespace %v to secret %v, version %v", namespace, nextSecret.Name, nextSecret.Version))
<<<<<<< HEAD
		if err := updateHandler.ApplySecretUpdate(currentConfig.SecretSource, nextSecret); err != nil {
=======
		if err := updateHandler.applySecretUpdate(currentConfig.SecretSource, nextSecret); err != nil {
>>>>>>> 5f195c18
			log.Error(err, fmt.Sprintf("Error occurred while handling secret update for namespace %v", namespace))
		}
	}
}

// Perform the Auth handshake with the upstream Glidein Manager Git repo,
// implementing custom retry logic (just keep trying it over and over again until it works)
func (p *GlideinManagerPoller) doHandshakeWithRetry(retries int, delay time.Duration) error {
	log := log.FromContext(context.TODO())
	log.Info("Doing handshake with Glidein Manager Object Server")
	errs := []error{}
	for i := 0; i < retries; i++ {
		if err := p.client.DoHandshake(8071); err != nil {
			log.Error(err, "handshake with GMOS failed")
			errs = append(errs, err)
			time.Sleep(delay)
		} else {
			return nil
		}
	}
	return errors.Join(errs...)
}

// Static map active CollectorClients. Map from URL of upstream Glidein Manager git repo
// to its CollectorClient struct
var activeGlideinManagerPollers = make(map[string]*GlideinManagerPoller)

// Add a Glidein Manager Watcher for the given Gldiein Manager to the given PilotSet's namespace
//
// Should be Idempotent
func addGlideinManagerWatcher(glideinSet *gmosv1alpha1.GlideinSet, updateHandler GlideinManagerUpdateHandler) error {
	log := log.FromContext(context.TODO())
	log.Info(fmt.Sprintf("Updating Glidein Manager Watcher for namespace %v", glideinSet.Namespace))

	clientName, ok := os.LookupEnv("CLIENT_NAME")
	if !ok {
		return errors.New("env var CLIENT_NAME missing")
	}

	namespacedName := namespacedNameFor(glideinSet)
	if existingPoller, exists := activeGlideinManagerPollers[glideinSet.Spec.GlideinManagerUrl]; !exists {
		log.Info(fmt.Sprintf("No existing watchers for manager %v. Creating for namespace %v", glideinSet.Spec.GlideinManagerUrl, glideinSet.Namespace))
<<<<<<< HEAD
		poller := NewGlidenManagerPoller(clientName, glideinSet.Spec.GlideinManagerUrl)
		poller.SetUpdateHandler(namespacedName, updateHandler)
=======
		poller := newGlidenManagerPoller(clientName, glideinSet.Spec.GlideinManagerUrl)
		poller.setUpdateHandler(namespacedName, updateHandler)
>>>>>>> 5f195c18
		activeGlideinManagerPollers[glideinSet.Spec.GlideinManagerUrl] = poller
		go func() {
			if err := poller.doHandshakeWithRetry(15, 5*time.Second); err != nil {
				log.Error(err, "Unable to complete handshake with GMOS")
				return
			}
			poller.startPolling(1*time.Minute, 1*time.Hour)
		}()

	} else if !existingPoller.hasUpdateHandlerForResource(namespacedName) {
		// remove the client from other namespaces
<<<<<<< HEAD
		RemoveGlideinManagerWatcher(glideinSet)
		existingPoller.SetUpdateHandler(namespacedName, updateHandler)
=======
		removeGlideinManagerWatcher(glideinSet)
		existingPoller.setUpdateHandler(namespacedName, updateHandler)
>>>>>>> 5f195c18
	}
	return nil
}

// Remove the Glidein Manager watcher for a single GlideinSet resource. If no watchers are
// remaining for the Git repo after the removal, remove the poller as well.
func removeGlideinManagerWatcher(glideinSet *gmosv1alpha1.GlideinSet) {
	log := log.FromContext(context.TODO())

	namespacedName := namespacedNameFor(glideinSet)
	log.Info(fmt.Sprintf("Removing glidein manager watcher from namespaced name %v", namespacedName))
	var toDelete *GlideinManagerPoller = nil
	for _, poller := range activeGlideinManagerPollers {
		if poller.hasUpdateHandlerForResource(namespacedName) {
			log.Info(fmt.Sprintf("consumer removed for manager %v", poller.client.ManagerUrl))
			delete(poller.updateHandlers, namespacedName)
			if len(poller.updateHandlers) == 0 {
				toDelete = poller
			}
			break
		}
	}
	if toDelete != nil {
		log.Info(fmt.Sprintf("Last consumer removed for manager %v. Removing watcher.", toDelete.client.ManagerUrl))
		delete(activeGlideinManagerPollers, toDelete.client.ManagerUrl)
		toDelete.stopPolling()
	}
}<|MERGE_RESOLUTION|>--- conflicted
+++ resolved
@@ -22,21 +22,12 @@
 	applyGitUpdate(gmosClient.RepoUpdate) error
 
 	// Retrieve the current state of the Git repo stored on the resource
-<<<<<<< HEAD
-	GetGitSyncState() (*gmosv1alpha1.PilotSetNamespaceConfig, error)
-
-	GetSecretSyncState() (string, error)
-
-	// Update the resources in a namespace based on new data in the Glidein Manager's secret store
-	ApplySecretUpdate(gmosv1alpha1.PilotSetSecretSource, gmosClient.SecretValue) error
-=======
 	getGitSyncState() (*gmosv1alpha1.PilotSetNamespaceConfig, error)
 
 	getSecretSyncState() (string, error)
 
 	// Update the resources in a namespace based on new data in the Glidein Manager's secret store
 	applySecretUpdate(gmosv1alpha1.PilotSetSecretSource, gmosClient.SecretValue) error
->>>>>>> 5f195c18
 }
 
 // Helper struct that polls a Glidein Manager Git repo on an interval and passes updated config
@@ -111,21 +102,13 @@
 }
 
 // Check whether a GlideinManagerUpdateHandler has already been registered for the given resource
-<<<<<<< HEAD
-func (p *GlideinManagerPoller) HasUpdateHandlerForResource(resource string) bool {
-=======
 func (p *GlideinManagerPoller) hasUpdateHandlerForResource(resource string) bool {
->>>>>>> 5f195c18
 	_, exists := p.updateHandlers[resource]
 	return exists
 }
 
 // Add a new GlideinManagerUpdateHandler for the given resource
-<<<<<<< HEAD
-func (p *GlideinManagerPoller) SetUpdateHandler(resource string, updateHandler GlideinManagerUpdateHandler) {
-=======
 func (p *GlideinManagerPoller) setUpdateHandler(resource string, updateHandler GlideinManagerUpdateHandler) {
->>>>>>> 5f195c18
 	p.updateHandlers[resource] = updateHandler
 }
 
@@ -142,11 +125,7 @@
 		return
 	}
 	for resource, updateHandler := range p.updateHandlers {
-<<<<<<< HEAD
-		currentConfig, err := updateHandler.GetGitSyncState()
-=======
 		currentConfig, err := updateHandler.getGitSyncState()
->>>>>>> 5f195c18
 		if err != nil {
 			log.Error(err, "Unable to retrieve current Git sync state for resource")
 			continue
@@ -160,11 +139,7 @@
 		log.Info(fmt.Sprintf("Updating resource %v to commit %v with updater %+v", resource, repoUpdate.CurrentCommit, updateHandler))
 
 		// TODO this trusts that the ApplyGitUpdate implementer updates its own CurrentCommit
-<<<<<<< HEAD
-		if err := updateHandler.ApplyGitUpdate(repoUpdate); err != nil {
-=======
 		if err := updateHandler.applyGitUpdate(repoUpdate); err != nil {
->>>>>>> 5f195c18
 			log.Error(err, fmt.Sprintf("Error occurred while handling repo update for resource %v", resource))
 		}
 	}
@@ -181,11 +156,7 @@
 	log := log.FromContext(context.TODO())
 	log.Info(fmt.Sprintf("Checking for secret updates from %v", p.client.ManagerUrl))
 	for _, updateHandler := range p.updateHandlers {
-<<<<<<< HEAD
-		currentConfig, err := updateHandler.GetGitSyncState()
-=======
 		currentConfig, err := updateHandler.getGitSyncState()
->>>>>>> 5f195c18
 		if err != nil {
 			log.Error(err, "Unable to retrieve current Git sync state for resource")
 			continue
@@ -211,11 +182,7 @@
 		// TODO this is a bit hacky, we can only store the first 63 characters of the secret hash in a label
 		nextSecret.Version = nextSecret.Version[:MAX_LABEL_LENGTH]
 
-<<<<<<< HEAD
-		currentSecretVersion, err := updateHandler.GetSecretSyncState()
-=======
 		currentSecretVersion, err := updateHandler.getSecretSyncState()
->>>>>>> 5f195c18
 		if err != nil {
 			log.Error(err, fmt.Sprintf("Error occurred while fetching current secret state secret for namespace %v", namespace))
 			continue
@@ -226,11 +193,7 @@
 		}
 
 		log.Info(fmt.Sprintf("Updating namespace %v to secret %v, version %v", namespace, nextSecret.Name, nextSecret.Version))
-<<<<<<< HEAD
-		if err := updateHandler.ApplySecretUpdate(currentConfig.SecretSource, nextSecret); err != nil {
-=======
 		if err := updateHandler.applySecretUpdate(currentConfig.SecretSource, nextSecret); err != nil {
->>>>>>> 5f195c18
 			log.Error(err, fmt.Sprintf("Error occurred while handling secret update for namespace %v", namespace))
 		}
 	}
@@ -273,13 +236,8 @@
 	namespacedName := namespacedNameFor(glideinSet)
 	if existingPoller, exists := activeGlideinManagerPollers[glideinSet.Spec.GlideinManagerUrl]; !exists {
 		log.Info(fmt.Sprintf("No existing watchers for manager %v. Creating for namespace %v", glideinSet.Spec.GlideinManagerUrl, glideinSet.Namespace))
-<<<<<<< HEAD
-		poller := NewGlidenManagerPoller(clientName, glideinSet.Spec.GlideinManagerUrl)
-		poller.SetUpdateHandler(namespacedName, updateHandler)
-=======
 		poller := newGlidenManagerPoller(clientName, glideinSet.Spec.GlideinManagerUrl)
 		poller.setUpdateHandler(namespacedName, updateHandler)
->>>>>>> 5f195c18
 		activeGlideinManagerPollers[glideinSet.Spec.GlideinManagerUrl] = poller
 		go func() {
 			if err := poller.doHandshakeWithRetry(15, 5*time.Second); err != nil {
@@ -291,13 +249,8 @@
 
 	} else if !existingPoller.hasUpdateHandlerForResource(namespacedName) {
 		// remove the client from other namespaces
-<<<<<<< HEAD
-		RemoveGlideinManagerWatcher(glideinSet)
-		existingPoller.SetUpdateHandler(namespacedName, updateHandler)
-=======
 		removeGlideinManagerWatcher(glideinSet)
 		existingPoller.setUpdateHandler(namespacedName, updateHandler)
->>>>>>> 5f195c18
 	}
 	return nil
 }
