/*
Copyright 2024.

Licensed under the Apache License, Version 2.0 (the "License");
you may not use this file except in compliance with the License.
You may obtain a copy of the License at

    http://www.apache.org/licenses/LICENSE-2.0

Unless required by applicable law or agreed to in writing, software
distributed under the License is distributed on an "AS IS" BASIS,
WITHOUT WARRANTIES OR CONDITIONS OF ANY KIND, either express or implied.
See the License for the specific language governing permissions and
limitations under the License.
*/

package controller

import (
	"context"
	"errors"

	appsv1 "k8s.io/api/apps/v1"
	corev1 "k8s.io/api/core/v1"
	apierrors "k8s.io/apimachinery/pkg/api/errors"
	"k8s.io/apimachinery/pkg/runtime"
	ctrl "sigs.k8s.io/controller-runtime"
	"sigs.k8s.io/controller-runtime/pkg/client"
	"sigs.k8s.io/controller-runtime/pkg/controller/controllerutil"
	"sigs.k8s.io/controller-runtime/pkg/log"

	gmosClient "github.com/chtc/gmos-client/client"
	gmosv1alpha1 "github.com/chtc/gmos-k8s-operator/api/v1alpha1"
)

// GlideinSetReconciler reconciles a GlideinManagerPilotSet object
type GlideinSetReconciler struct {
	client.Client
	Scheme *runtime.Scheme
}

func (r *GlideinSetReconciler) getClient() client.Client {
	return r.Client
}

func (r *GlideinSetReconciler) getScheme() *runtime.Scheme {
	return r.Scheme
}

// Reconcile the state of a GlideinSet Custom Resource in the namespace by updating
// its associated child resources
func (r *GlideinSetReconciler) Reconcile(ctx context.Context, req ctrl.Request) (result ctrl.Result, err error) {
	log := log.FromContext(ctx)
	log.Info("Running reconcile")

	// Check the namespace for a PilotSet CRD,
	glideinSet := &gmosv1alpha1.GlideinSet{}

	if err = r.Get(ctx, req.NamespacedName, glideinSet); err != nil {
		if apierrors.IsNotFound(err) {
			log.Info("GlideinSet resource not found. It is either deleted or not created.")
			return result, nil
		}
		log.Error(err, "Failed to get GlideinSet")
		return
	}

	// Add a finalizer to the pilotSet if it doesn't exist, allowing us to perform cleanup when the
	// pilotSet is deleted
	if !controllerutil.ContainsFinalizer(glideinSet, pilotSetFinalizer) {
		log.Info("Adding finalizer for GlideinManagerPilotSet")
		if !controllerutil.AddFinalizer(glideinSet, pilotSetFinalizer) {
			log.Error(nil, "Failed to add finalizer to GlideinSet")
		}

		if err = r.Update(ctx, glideinSet); err != nil {
			log.Error(err, "Failed to update GlideinSet to add finalizer")
			return
		}
	}

	// Check if the pilotSet is marked for deletion, remove its dependent resources if so
	if glideinSet.GetDeletionTimestamp() != nil {
		if !controllerutil.ContainsFinalizer(glideinSet, pilotSetFinalizer) {
			return
		}
		log.Info("Running finalizer on GlideinManagerglideinSet before deletion")

		finalizeGlideinSet(glideinSet)

		// Refresh the Custom Resource post-finalization
		if err = r.Get(ctx, req.NamespacedName, glideinSet); err != nil {
			log.Error(err, "Failed to get updated GlideinManagerglideinSet after running finalizer operations")
			return
		}

		// Remove the finalizer and update the resource
		if !controllerutil.RemoveFinalizer(glideinSet, pilotSetFinalizer) {
			log.Error(nil, "Failed to remove finalizer from GlideinManagerglideinSet")
		}
		if err = r.Update(ctx, glideinSet); err != nil {
			log.Error(err, "Failed to update CRD to remove finalizer")
			return
		}
	}

<<<<<<< HEAD
	// Add the deployment and secrets for the pilotSet if it doesn't already exist
	if err := createResourcesForGlideinSet(r, ctx, glideinSet); err != nil {
		return ctrl.Result{}, err
=======
	// Add the deployment for the pilotSet if it doesn't already exist, or update it if it does
	if err = createResourcesForGlideinSet(r, ctx, glideinSet); err != nil {
		return
>>>>>>> dd5edcac
	}

	// Update the deployment and git-driven secrets for the pilotSet
	if err := updateResourcesForGlideinSet(r, ctx, glideinSet); err != nil {
		return ctrl.Result{}, err
	}

	glState := &PilotSetReconcileState{reconciler: r, ctx: ctx, resource: glideinSet}
<<<<<<< HEAD
	if err := addGlideinManagerWatcher(glideinSet, glState); err != nil {
		return ctrl.Result{}, err
	}
	if err := addCollectorClient(glideinSet, glState); err != nil {
		return ctrl.Result{}, err
	}

	return ctrl.Result{}, nil
=======
	if err = applyUpdateToResource(glState, "", &appsv1.Deployment{}, &DeploymentPilotSetUpdater{glideinSet: glideinSet}); err != nil {
		log.Error(err, "Unable to update Deployment for GlideinSet")
		return
	}

	addGlideinManagerWatcher(glideinSet, glState)
	addCollectorClient(glideinSet, glState)
	return
>>>>>>> dd5edcac
}

// Remove the GlideinManager client and Collector client for the namespace when the associated GlideinSet
// custom resource is deleted
func finalizeGlideinSet(glideinSet *gmosv1alpha1.GlideinSet) {
	removeGlideinManagerWatcher(glideinSet)
	removeCollectorClient(glideinSet)
}

// Update the GlideinSet's RemoteManifest field based on new data in its Glidein Manager's git repository
func (pr *PilotSetReconcileState) applyGitUpdate(gitUpdate gmosClient.RepoUpdate) error {
	log := log.FromContext(pr.ctx)
	log.Info("Got repo update!")

	log.Info("Updating GlideinSet remote manifest")
	err := applyUpdateToResource(pr, RNBase, &gmosv1alpha1.GlideinSet{}, &GlideinSetGitUpdater{gitUpdate: &gitUpdate})
	if !updateErrOk(err) {
		return err
	}
	return nil
}

// Update the GlideinManagerPilotSet's children based on new data in its Glidein Manager's
// secret store
func (pu *PilotSetReconcileState) applySecretUpdate(secSource gmosv1alpha1.PilotSetSecretSource, sv gmosClient.SecretValue) error {
	log := log.FromContext(pu.ctx)
	log.Info("Secret updated to version " + sv.Version)
	return applyUpdateToResource(pu, RNTokens, &corev1.Secret{}, &TokenSecretValueUpdater{secSource: &secSource, secValue: &sv})
}

// Retrieve the current
func (pr *PilotSetReconcileState) getGitSyncState() (*gmosv1alpha1.PilotSetNamespaceConfig, error) {
	log := log.FromContext(pr.ctx)
	log.Info("Retrieving current Git sync state from GlideinSet")
	currentConfig := gmosv1alpha1.GlideinSet{}
	if err := getResourceValue(pr, RNBase, &currentConfig); err != nil {
		log.Error(err, "Unable to retrieve Git sync state from GlideinSet")
		return &gmosv1alpha1.PilotSetNamespaceConfig{}, err
	}
	return currentConfig.RemoteManifest, nil
}

func (pr *PilotSetReconcileState) getSecretSyncState() (string, error) {
	log := log.FromContext(pr.ctx)
	sec := corev1.Secret{}
	if err := getResourceValue(pr, RNTokens, &sec); err != nil {
		log.Error(err, "Unable to retrieve upstream version from Secret")
		return "", err
	}
	return sec.Labels["gmos.chtc.wisc.edu/secret-version"], nil
}

// Place a new set of auth tokens from the local collector into Secrets in the namespace
// A separate set of tokens are generated for the Glidein itself and the EP in the glidein
func (pr *PilotSetReconcileState) applyTokensUpdate(glindeinToken string, pilotToken string) error {
	// TODO this occassionally results in the error "the object has been modified; please apply your changes to the latest version and try again"
	err := applyUpdateToResource(pr, RNCollectorTokens, &corev1.Secret{}, &CollectorTokenSecretUpdater{token: glindeinToken})
	err2 := applyUpdateToResource(pr, RNTokens, &corev1.Secret{}, &CollectorTokenSecretUpdater{token: pilotToken})
	return errors.Join(err, err2)
}

// Create the set of resources associated with a single Glidein deployment
// - Secret containing access tokens from the local Collector
// - Secret containing data files from the upstream Git repo
// - Secret containing external Collector access tokens provided by the Glidein Manager
// - Empty deployment with volume mounts for the above secrets
<<<<<<< HEAD
func createResourcesForGlideinSet(r *GlideinSetReconciler, ctx context.Context, glideinSet *gmosv1alpha1.GlideinSet) error {
=======
func createResourcesForGlideinSet(r *GlideinSetReconciler, ctx context.Context, pilotSet *gmosv1alpha1.GlideinSet) error {
>>>>>>> dd5edcac
	log := log.FromContext(ctx)
	log.Info("Got new value for GlideinSet custom resource!")
	psState := &PilotSetReconcileState{reconciler: r, ctx: ctx, resource: glideinSet}

	log.Info("Creating Collector tokens secret if not exists")
	err := createResourceIfNotExists(psState, RNCollectorTokens, &corev1.Secret{}, &EmptySecretCreator{})
	if err != nil {
		return err
	}

	log.Info("Creating Data Secret if not exists")
	err = createResourceIfNotExists(psState, RNData, &corev1.Secret{}, &EmptySecretCreator{})
	if err != nil {
		return err
	}

	log.Info("Creating Access Token Secret if not exists")
	err = createResourceIfNotExists(psState, RNTokens, &corev1.Secret{}, &EmptySecretCreator{})
	if err != nil {
		return err
	}

	log.Info("Creating Deployment if not exists")
	err = createResourceIfNotExists(psState, RNBase, &appsv1.Deployment{}, &PilotSetDeploymentCreator{})
	if err != nil {
		return err
	}

	return nil
}

// Update the set of resources associated with a GlideinSet based on changes to its RemoteManifest
// field supplied from the upstream Git repo
// - Update the Deployment with the image, environment, and volume mounts supplied from Git
func updateResourcesForGlideinSet(r *GlideinSetReconciler, ctx context.Context, glideinSet *gmosv1alpha1.GlideinSet) error {
	log := log.FromContext(ctx)
	glState := &PilotSetReconcileState{reconciler: r, ctx: ctx, resource: glideinSet}

	log.Info("Updating Deployment with changes to CR")
	if err := applyUpdateToResource(glState, "", &appsv1.Deployment{}, &DeploymentPilotSetUpdater{glideinSet: glideinSet}); err != nil {
		log.Error(err, "Unable to update Deployment for GlideinSet")
		return err
	}

	if glideinSet.RemoteManifest == nil {
		log.Info("RemoteManifest is unset for deployment.")
		return nil
	}

	log.Info("Updating Deployment with changes to RemoteManifest")
	if err := applyUpdateToResource(glState, RNBase, &appsv1.Deployment{}, &DeploymentGitUpdater{manifest: glideinSet.RemoteManifest}); !updateErrOk(err) {
		log.Error(err, "Unable to update Deployment from RemoteManifest for commit "+glideinSet.RemoteManifest.CurrentCommit)
		return err
	}

	log.Info("Updating Data Secret with changes to RemoteManifest")
	if err := applyUpdateToResource(glState, RNData, &corev1.Secret{}, &DataSecretGitUpdater{manifest: glideinSet.RemoteManifest}); !updateErrOk(err) {
		log.Error(err, "Unable to update Secret from RemoteManifest for commit "+glideinSet.RemoteManifest.CurrentCommit)
		return err
	}

	return nil
}

// SetupWithManager sets up the controller with the Manager.
func (r *GlideinSetReconciler) SetupWithManager(mgr ctrl.Manager) error {
	return ctrl.NewControllerManagedBy(mgr).
		For(&gmosv1alpha1.GlideinSet{}).
		Complete(r)
}<|MERGE_RESOLUTION|>--- conflicted
+++ resolved
@@ -104,15 +104,9 @@
 		}
 	}
 
-<<<<<<< HEAD
 	// Add the deployment and secrets for the pilotSet if it doesn't already exist
 	if err := createResourcesForGlideinSet(r, ctx, glideinSet); err != nil {
 		return ctrl.Result{}, err
-=======
-	// Add the deployment for the pilotSet if it doesn't already exist, or update it if it does
-	if err = createResourcesForGlideinSet(r, ctx, glideinSet); err != nil {
-		return
->>>>>>> dd5edcac
 	}
 
 	// Update the deployment and git-driven secrets for the pilotSet
@@ -121,7 +115,6 @@
 	}
 
 	glState := &PilotSetReconcileState{reconciler: r, ctx: ctx, resource: glideinSet}
-<<<<<<< HEAD
 	if err := addGlideinManagerWatcher(glideinSet, glState); err != nil {
 		return ctrl.Result{}, err
 	}
@@ -130,16 +123,6 @@
 	}
 
 	return ctrl.Result{}, nil
-=======
-	if err = applyUpdateToResource(glState, "", &appsv1.Deployment{}, &DeploymentPilotSetUpdater{glideinSet: glideinSet}); err != nil {
-		log.Error(err, "Unable to update Deployment for GlideinSet")
-		return
-	}
-
-	addGlideinManagerWatcher(glideinSet, glState)
-	addCollectorClient(glideinSet, glState)
-	return
->>>>>>> dd5edcac
 }
 
 // Remove the GlideinManager client and Collector client for the namespace when the associated GlideinSet
@@ -206,11 +189,7 @@
 // - Secret containing data files from the upstream Git repo
 // - Secret containing external Collector access tokens provided by the Glidein Manager
 // - Empty deployment with volume mounts for the above secrets
-<<<<<<< HEAD
 func createResourcesForGlideinSet(r *GlideinSetReconciler, ctx context.Context, glideinSet *gmosv1alpha1.GlideinSet) error {
-=======
-func createResourcesForGlideinSet(r *GlideinSetReconciler, ctx context.Context, pilotSet *gmosv1alpha1.GlideinSet) error {
->>>>>>> dd5edcac
 	log := log.FromContext(ctx)
 	log.Info("Got new value for GlideinSet custom resource!")
 	psState := &PilotSetReconcileState{reconciler: r, ctx: ctx, resource: glideinSet}
