/*
Copyright 2024.

Licensed under the Apache License, Version 2.0 (the "License");
you may not use this file except in compliance with the License.
You may obtain a copy of the License at

    http://www.apache.org/licenses/LICENSE-2.0

Unless required by applicable law or agreed to in writing, software
distributed under the License is distributed on an "AS IS" BASIS,
WITHOUT WARRANTIES OR CONDITIONS OF ANY KIND, either express or implied.
See the License for the specific language governing permissions and
limitations under the License.
*/

package controller

import (
	"context"
	"errors"

	appsv1 "k8s.io/api/apps/v1"
	corev1 "k8s.io/api/core/v1"
	apierrors "k8s.io/apimachinery/pkg/api/errors"
	"k8s.io/apimachinery/pkg/runtime"
	ctrl "sigs.k8s.io/controller-runtime"
	"sigs.k8s.io/controller-runtime/pkg/client"
	"sigs.k8s.io/controller-runtime/pkg/controller/controllerutil"
	"sigs.k8s.io/controller-runtime/pkg/log"

	gmosClient "github.com/chtc/gmos-client/client"
<<<<<<< HEAD
	"github.com/chtc/gmos-k8s-operator/api/v1alpha1"
=======
>>>>>>> 5f195c18
	gmosv1alpha1 "github.com/chtc/gmos-k8s-operator/api/v1alpha1"
)

// GlideinSetReconciler reconciles a GlideinManagerPilotSet object
type GlideinSetReconciler struct {
	client.Client
	Scheme *runtime.Scheme
}

func (r *GlideinSetReconciler) getClient() client.Client {
	return r.Client
}

func (r *GlideinSetReconciler) getScheme() *runtime.Scheme {
	return r.Scheme
}

// Reconcile the state of a GlideinSet Custom Resource in the namespace by updating
// its associated child resources
func (r *GlideinSetReconciler) Reconcile(ctx context.Context, req ctrl.Request) (result ctrl.Result, err error) {
	log := log.FromContext(ctx)
	log.Info("Running reconcile")

	// Check the namespace for a PilotSet CRD,
	glideinSet := &gmosv1alpha1.GlideinSet{}

	if err = r.Get(ctx, req.NamespacedName, glideinSet); err != nil {
		if apierrors.IsNotFound(err) {
			log.Info("GlideinSet resource not found. It is either deleted or not created.")
			return result, nil
		}
		log.Error(err, "Failed to get GlideinSet")
		return
	}

	// Add a finalizer to the pilotSet if it doesn't exist, allowing us to perform cleanup when the
	// pilotSet is deleted
	if !controllerutil.ContainsFinalizer(glideinSet, pilotSetFinalizer) {
		log.Info("Adding finalizer for GlideinManagerPilotSet")
		if !controllerutil.AddFinalizer(glideinSet, pilotSetFinalizer) {
			log.Error(nil, "Failed to add finalizer to GlideinSet")
		}

		if err = r.Update(ctx, glideinSet); err != nil {
			log.Error(err, "Failed to update GlideinSet to add finalizer")
			return
		}
	}

	// Check if the pilotSet is marked for deletion, remove its dependent resources if so
	if glideinSet.GetDeletionTimestamp() != nil {
		if !controllerutil.ContainsFinalizer(glideinSet, pilotSetFinalizer) {
			return
		}
		log.Info("Running finalizer on GlideinManagerglideinSet before deletion")

		finalizeGlideinSet(glideinSet)

		// Refresh the Custom Resource post-finalization
		if err = r.Get(ctx, req.NamespacedName, glideinSet); err != nil {
			log.Error(err, "Failed to get updated GlideinManagerglideinSet after running finalizer operations")
			return
		}

		// Remove the finalizer and update the resource
		if !controllerutil.RemoveFinalizer(glideinSet, pilotSetFinalizer) {
			log.Error(nil, "Failed to remove finalizer from GlideinManagerglideinSet")
		}
		if err = r.Update(ctx, glideinSet); err != nil {
			log.Error(err, "Failed to update CRD to remove finalizer")
			return
		}
	}

	// Add the deployment and secrets for the pilotSet if it doesn't already exist
<<<<<<< HEAD
	if err := CreateResourcesForGlideinSet(r, ctx, glideinSet); err != nil {
		return ctrl.Result{}, err
	}

	// Update the deployment and git-driven secrets for the pilotSet
	if err := UpdateResourcesForGlideinSet(r, ctx, glideinSet); err != nil {
		return ctrl.Result{}, err
	}

	glState := &PilotSetReconcileState{reconciler: r, ctx: ctx, resource: glideinSet}
	AddGlideinManagerWatcher(glideinSet, glState)
	AddCollectorClient(glideinSet, glState)

	return ctrl.Result{}, nil
=======
	if err = createResourcesForGlideinSet(r, ctx, glideinSet); err != nil {
		return
	}

	// Update the deployment and git-driven secrets for the pilotSet
	if err = updateResourcesForGlideinSet(r, ctx, glideinSet); err != nil {
		return
	}

	glState := &PilotSetReconcileState{reconciler: r, ctx: ctx, resource: glideinSet}
	if err = addGlideinManagerWatcher(glideinSet, glState); err != nil {
		return
	}
	if err = addCollectorClient(glideinSet, glState); err != nil {
		return
	}

	return
>>>>>>> 5f195c18
}

// Remove the GlideinManager client and Collector client for the namespace when the associated GlideinSet
// custom resource is deleted
func finalizeGlideinSet(glideinSet *gmosv1alpha1.GlideinSet) {
	removeGlideinManagerWatcher(glideinSet)
	removeCollectorClient(glideinSet)
}

// Update the GlideinSet's RemoteManifest field based on new data in its Glidein Manager's git repository
func (pr *PilotSetReconcileState) applyGitUpdate(gitUpdate gmosClient.RepoUpdate) error {
	log := log.FromContext(pr.ctx)
	log.Info("Got repo update!")

	log.Info("Updating GlideinSet remote manifest")
	err := applyUpdateToResource(pr, RNBase, &gmosv1alpha1.GlideinSet{}, &GlideinSetGitUpdater{gitUpdate: &gitUpdate})
	if !updateErrOk(err) {
		return err
	}
	return nil
}

// Update the GlideinManagerPilotSet's children based on new data in its Glidein Manager's
// secret store
func (pu *PilotSetReconcileState) applySecretUpdate(secSource gmosv1alpha1.PilotSetSecretSource, sv gmosClient.SecretValue) error {
	log := log.FromContext(pu.ctx)
	log.Info("Secret updated to version " + sv.Version)
	return applyUpdateToResource(pu, RNTokens, &corev1.Secret{}, &TokenSecretValueUpdater{secSource: &secSource, secValue: &sv})
}

// Retrieve the current
func (pr *PilotSetReconcileState) getGitSyncState() (*gmosv1alpha1.PilotSetNamespaceConfig, error) {
	log := log.FromContext(pr.ctx)
	log.Info("Retrieving current Git sync state from GlideinSet")
	currentConfig := gmosv1alpha1.GlideinSet{}
	if err := getResourceValue(pr, RNBase, &currentConfig); err != nil {
		log.Error(err, "Unable to retrieve Git sync state from GlideinSet")
		return &gmosv1alpha1.PilotSetNamespaceConfig{}, err
	}
	return currentConfig.RemoteManifest, nil
}

func (pr *PilotSetReconcileState) getSecretSyncState() (string, error) {
	log := log.FromContext(pr.ctx)
	sec := corev1.Secret{}
	if err := getResourceValue(pr, RNTokens, &sec); err != nil {
		log.Error(err, "Unable to retrieve upstream version from Secret")
		return "", err
	}
	return sec.Labels["gmos.chtc.wisc.edu/secret-version"], nil
}

// Update the GlideinSet's RemoteManifest field based on new data in its Glidein Manager's git repository
func (pr *PilotSetReconcileState) ApplyGitUpdate(gitUpdate gmosClient.RepoUpdate) error {
	log := log.FromContext(pr.ctx)
	log.Info("Got repo update!")

	log.Info("Updating GlideinSet remote manifest")
	if err := ApplyUpdateToResource(pr, RNBase, &v1alpha1.GlideinSet{}, &GlideinSetGitUpdater{gitUpdate: &gitUpdate}); !updateErrOk(err) {
		return err
	}
	return nil
}

// Update the GlideinManagerPilotSet's children based on new data in its Glidein Manager's
// secret store
func (pu *PilotSetReconcileState) ApplySecretUpdate(secSource gmosv1alpha1.PilotSetSecretSource, sv gmosClient.SecretValue) error {
	log := log.FromContext(pu.ctx)
	log.Info("Secret updated to version " + sv.Version)
	return ApplyUpdateToResource(pu, RNTokens, &corev1.Secret{}, &TokenSecretValueUpdater{secSource: &secSource, secValue: &sv})
}

// Retrieve the current
func (pr *PilotSetReconcileState) GetGitSyncState() (*gmosv1alpha1.PilotSetNamespaceConfig, error) {
	log := log.FromContext(pr.ctx)
	log.Info("Retrieving current Git sync state from GlideinSet")
	currentConfig := gmosv1alpha1.GlideinSet{}
	if err := GetResourceValue(pr, RNBase, &currentConfig); err != nil {
		log.Error(err, "Unable to retrieve Git sync state from GlideinSet")
		return &gmosv1alpha1.PilotSetNamespaceConfig{}, err
	}
	return currentConfig.RemoteManifest, nil
}

func (pr *PilotSetReconcileState) GetSecretSyncState() (string, error) {
	log := log.FromContext(pr.ctx)
	sec := corev1.Secret{}
	if err := GetResourceValue(pr, RNTokens, &sec); err != nil {
		log.Error(err, "Unable to retrieve upstream version from Secret")
		return "", err
	}
	return sec.Labels["gmos.chtc.wisc.edu/secret-version"], nil
}

// Place a new set of auth tokens from the local collector into Secrets in the namespace
// A separate set of tokens are generated for the Glidein itself and the EP in the glidein
func (pr *PilotSetReconcileState) applyTokensUpdate(glindeinToken string, pilotToken string) error {
	// TODO this occassionally results in the error "the object has been modified; please apply your changes to the latest version and try again"
	err := applyUpdateToResource(pr, RNCollectorTokens, &corev1.Secret{}, &CollectorTokenSecretUpdater{token: glindeinToken})
	err2 := applyUpdateToResource(pr, RNTokens, &corev1.Secret{}, &CollectorTokenSecretUpdater{token: pilotToken})
	return errors.Join(err, err2)
}

// Create the set of resources associated with a single Glidein deployment
// - Secret containing access tokens from the local Collector
// - Secret containing data files from the upstream Git repo
// - Secret containing external Collector access tokens provided by the Glidein Manager
// - Empty deployment with volume mounts for the above secrets
<<<<<<< HEAD
func CreateResourcesForGlideinSet(r *GlideinSetReconciler, ctx context.Context, glideinSet *gmosv1alpha1.GlideinSet) error {
=======
func createResourcesForGlideinSet(r *GlideinSetReconciler, ctx context.Context, glideinSet *gmosv1alpha1.GlideinSet) error {
>>>>>>> 5f195c18
	log := log.FromContext(ctx)
	log.Info("Got new value for GlideinSet custom resource!")
	psState := &PilotSetReconcileState{reconciler: r, ctx: ctx, resource: glideinSet}

	log.Info("Creating Collector tokens secret if not exists")
	err := createResourceIfNotExists(psState, RNCollectorTokens, &corev1.Secret{}, &EmptySecretCreator{})
	if err != nil {
		return err
	}

	log.Info("Creating Data Secret if not exists")
	err = createResourceIfNotExists(psState, RNData, &corev1.Secret{}, &EmptySecretCreator{})
	if err != nil {
		return err
	}

	log.Info("Creating Access Token Secret if not exists")
	err = createResourceIfNotExists(psState, RNTokens, &corev1.Secret{}, &EmptySecretCreator{})
	if err != nil {
		return err
	}

	log.Info("Creating Deployment if not exists")
	err = createResourceIfNotExists(psState, RNBase, &appsv1.Deployment{}, &PilotSetDeploymentCreator{})
	if err != nil {
		return err
	}

	return nil
}

// Update the set of resources associated with a GlideinSet based on changes to its RemoteManifest
// field supplied from the upstream Git repo
// - Update the Deployment with the image, environment, and volume mounts supplied from Git
<<<<<<< HEAD
func UpdateResourcesForGlideinSet(r *GlideinSetReconciler, ctx context.Context, glideinSet *gmosv1alpha1.GlideinSet) error {
=======
func updateResourcesForGlideinSet(r *GlideinSetReconciler, ctx context.Context, glideinSet *gmosv1alpha1.GlideinSet) error {
>>>>>>> 5f195c18
	log := log.FromContext(ctx)
	glState := &PilotSetReconcileState{reconciler: r, ctx: ctx, resource: glideinSet}

	log.Info("Updating Deployment with changes to CR")
<<<<<<< HEAD
	if err := ApplyUpdateToResource(glState, "", &appsv1.Deployment{}, &DeploymentPilotSetUpdater{glideinSet: glideinSet}); err != nil {
=======
	if err := applyUpdateToResource(glState, "", &appsv1.Deployment{}, &DeploymentPilotSetUpdater{glideinSet: glideinSet}); err != nil {
>>>>>>> 5f195c18
		log.Error(err, "Unable to update Deployment for GlideinSet")
		return err
	}

	if glideinSet.RemoteManifest == nil {
		log.Info("RemoteManifest is unset for deployment.")
		return nil
	}

	log.Info("Updating Deployment with changes to RemoteManifest")
<<<<<<< HEAD
	if err := ApplyUpdateToResource(glState, RNBase, &appsv1.Deployment{}, &DeploymentGitUpdater{manifest: glideinSet.RemoteManifest}); !updateErrOk(err) {
=======
	if err := applyUpdateToResource(glState, RNBase, &appsv1.Deployment{}, &DeploymentGitUpdater{manifest: glideinSet.RemoteManifest}); !updateErrOk(err) {
>>>>>>> 5f195c18
		log.Error(err, "Unable to update Deployment from RemoteManifest for commit "+glideinSet.RemoteManifest.CurrentCommit)
		return err
	}

	log.Info("Updating Data Secret with changes to RemoteManifest")
<<<<<<< HEAD
	if err := ApplyUpdateToResource(glState, RNData, &corev1.Secret{}, &DataSecretGitUpdater{manifest: glideinSet.RemoteManifest}); !updateErrOk(err) {
=======
	if err := applyUpdateToResource(glState, RNData, &corev1.Secret{}, &DataSecretGitUpdater{manifest: glideinSet.RemoteManifest}); !updateErrOk(err) {
>>>>>>> 5f195c18
		log.Error(err, "Unable to update Secret from RemoteManifest for commit "+glideinSet.RemoteManifest.CurrentCommit)
		return err
	}

	return nil
}

// SetupWithManager sets up the controller with the Manager.
func (r *GlideinSetReconciler) SetupWithManager(mgr ctrl.Manager) error {
	return ctrl.NewControllerManagedBy(mgr).
		For(&gmosv1alpha1.GlideinSet{}).
		Complete(r)
}<|MERGE_RESOLUTION|>--- conflicted
+++ resolved
@@ -30,10 +30,7 @@
 	"sigs.k8s.io/controller-runtime/pkg/log"
 
 	gmosClient "github.com/chtc/gmos-client/client"
-<<<<<<< HEAD
 	"github.com/chtc/gmos-k8s-operator/api/v1alpha1"
-=======
->>>>>>> 5f195c18
 	gmosv1alpha1 "github.com/chtc/gmos-k8s-operator/api/v1alpha1"
 )
 
@@ -109,22 +106,6 @@
 	}
 
 	// Add the deployment and secrets for the pilotSet if it doesn't already exist
-<<<<<<< HEAD
-	if err := CreateResourcesForGlideinSet(r, ctx, glideinSet); err != nil {
-		return ctrl.Result{}, err
-	}
-
-	// Update the deployment and git-driven secrets for the pilotSet
-	if err := UpdateResourcesForGlideinSet(r, ctx, glideinSet); err != nil {
-		return ctrl.Result{}, err
-	}
-
-	glState := &PilotSetReconcileState{reconciler: r, ctx: ctx, resource: glideinSet}
-	AddGlideinManagerWatcher(glideinSet, glState)
-	AddCollectorClient(glideinSet, glState)
-
-	return ctrl.Result{}, nil
-=======
 	if err = createResourcesForGlideinSet(r, ctx, glideinSet); err != nil {
 		return
 	}
@@ -143,7 +124,6 @@
 	}
 
 	return
->>>>>>> 5f195c18
 }
 
 // Remove the GlideinManager client and Collector client for the namespace when the associated GlideinSet
@@ -202,7 +182,7 @@
 	log.Info("Got repo update!")
 
 	log.Info("Updating GlideinSet remote manifest")
-	if err := ApplyUpdateToResource(pr, RNBase, &v1alpha1.GlideinSet{}, &GlideinSetGitUpdater{gitUpdate: &gitUpdate}); !updateErrOk(err) {
+	if err := applyUpdateToResource(pr, RNBase, &v1alpha1.GlideinSet{}, &GlideinSetGitUpdater{gitUpdate: &gitUpdate}); !updateErrOk(err) {
 		return err
 	}
 	return nil
@@ -213,7 +193,7 @@
 func (pu *PilotSetReconcileState) ApplySecretUpdate(secSource gmosv1alpha1.PilotSetSecretSource, sv gmosClient.SecretValue) error {
 	log := log.FromContext(pu.ctx)
 	log.Info("Secret updated to version " + sv.Version)
-	return ApplyUpdateToResource(pu, RNTokens, &corev1.Secret{}, &TokenSecretValueUpdater{secSource: &secSource, secValue: &sv})
+	return applyUpdateToResource(pu, RNTokens, &corev1.Secret{}, &TokenSecretValueUpdater{secSource: &secSource, secValue: &sv})
 }
 
 // Retrieve the current
@@ -221,7 +201,7 @@
 	log := log.FromContext(pr.ctx)
 	log.Info("Retrieving current Git sync state from GlideinSet")
 	currentConfig := gmosv1alpha1.GlideinSet{}
-	if err := GetResourceValue(pr, RNBase, &currentConfig); err != nil {
+	if err := getResourceValue(pr, RNBase, &currentConfig); err != nil {
 		log.Error(err, "Unable to retrieve Git sync state from GlideinSet")
 		return &gmosv1alpha1.PilotSetNamespaceConfig{}, err
 	}
@@ -231,7 +211,7 @@
 func (pr *PilotSetReconcileState) GetSecretSyncState() (string, error) {
 	log := log.FromContext(pr.ctx)
 	sec := corev1.Secret{}
-	if err := GetResourceValue(pr, RNTokens, &sec); err != nil {
+	if err := getResourceValue(pr, RNTokens, &sec); err != nil {
 		log.Error(err, "Unable to retrieve upstream version from Secret")
 		return "", err
 	}
@@ -252,11 +232,7 @@
 // - Secret containing data files from the upstream Git repo
 // - Secret containing external Collector access tokens provided by the Glidein Manager
 // - Empty deployment with volume mounts for the above secrets
-<<<<<<< HEAD
-func CreateResourcesForGlideinSet(r *GlideinSetReconciler, ctx context.Context, glideinSet *gmosv1alpha1.GlideinSet) error {
-=======
 func createResourcesForGlideinSet(r *GlideinSetReconciler, ctx context.Context, glideinSet *gmosv1alpha1.GlideinSet) error {
->>>>>>> 5f195c18
 	log := log.FromContext(ctx)
 	log.Info("Got new value for GlideinSet custom resource!")
 	psState := &PilotSetReconcileState{reconciler: r, ctx: ctx, resource: glideinSet}
@@ -291,20 +267,12 @@
 // Update the set of resources associated with a GlideinSet based on changes to its RemoteManifest
 // field supplied from the upstream Git repo
 // - Update the Deployment with the image, environment, and volume mounts supplied from Git
-<<<<<<< HEAD
-func UpdateResourcesForGlideinSet(r *GlideinSetReconciler, ctx context.Context, glideinSet *gmosv1alpha1.GlideinSet) error {
-=======
 func updateResourcesForGlideinSet(r *GlideinSetReconciler, ctx context.Context, glideinSet *gmosv1alpha1.GlideinSet) error {
->>>>>>> 5f195c18
 	log := log.FromContext(ctx)
 	glState := &PilotSetReconcileState{reconciler: r, ctx: ctx, resource: glideinSet}
 
 	log.Info("Updating Deployment with changes to CR")
-<<<<<<< HEAD
-	if err := ApplyUpdateToResource(glState, "", &appsv1.Deployment{}, &DeploymentPilotSetUpdater{glideinSet: glideinSet}); err != nil {
-=======
 	if err := applyUpdateToResource(glState, "", &appsv1.Deployment{}, &DeploymentPilotSetUpdater{glideinSet: glideinSet}); err != nil {
->>>>>>> 5f195c18
 		log.Error(err, "Unable to update Deployment for GlideinSet")
 		return err
 	}
@@ -315,21 +283,13 @@
 	}
 
 	log.Info("Updating Deployment with changes to RemoteManifest")
-<<<<<<< HEAD
-	if err := ApplyUpdateToResource(glState, RNBase, &appsv1.Deployment{}, &DeploymentGitUpdater{manifest: glideinSet.RemoteManifest}); !updateErrOk(err) {
-=======
 	if err := applyUpdateToResource(glState, RNBase, &appsv1.Deployment{}, &DeploymentGitUpdater{manifest: glideinSet.RemoteManifest}); !updateErrOk(err) {
->>>>>>> 5f195c18
 		log.Error(err, "Unable to update Deployment from RemoteManifest for commit "+glideinSet.RemoteManifest.CurrentCommit)
 		return err
 	}
 
 	log.Info("Updating Data Secret with changes to RemoteManifest")
-<<<<<<< HEAD
-	if err := ApplyUpdateToResource(glState, RNData, &corev1.Secret{}, &DataSecretGitUpdater{manifest: glideinSet.RemoteManifest}); !updateErrOk(err) {
-=======
 	if err := applyUpdateToResource(glState, RNData, &corev1.Secret{}, &DataSecretGitUpdater{manifest: glideinSet.RemoteManifest}); !updateErrOk(err) {
->>>>>>> 5f195c18
 		log.Error(err, "Unable to update Secret from RemoteManifest for commit "+glideinSet.RemoteManifest.CurrentCommit)
 		return err
 	}
