--- conflicted
+++ resolved
@@ -56,10 +56,6 @@
 			log.Error(err, "Unable to create resource")
 			return err
 		}
-<<<<<<< HEAD
-=======
-		markResourceOutOfSync(namespacedNameFor(reconcileState.resource))
->>>>>>> dd5edcac
 		return nil
 	} else {
 		log.Error(err, "Unable to get resource")
@@ -72,15 +68,11 @@
 // 1. Fetch the object by name via the k8s API
 // 2. Modify the object's data in-memory
 // 3. Push the updated data back to k8s via the API
-<<<<<<< HEAD
-func applyUpdateToResource[T client.Object](reconcileState *PilotSetReconcileState, resourceName ResourceName, resource T, resourceUpdater ResourceUpdater[T]) error {
-=======
 func applyUpdateToResource[T client.Object](
 	reconcileState *PilotSetReconcileState,
 	resourceName ResourceName, resource T,
 	resourceUpdater ResourceUpdater[T],
 ) error {
->>>>>>> dd5edcac
 	log := log.FromContext(reconcileState.ctx)
 	name := resourceName.nameFor(reconcileState.resource)
 	log.Info("Applying updates to resource " + name)
@@ -117,8 +109,8 @@
 
 func getResourceValue[T client.Object](reconcileState *PilotSetReconcileState, resourceName ResourceName, resource T) error {
 	log := log.FromContext(reconcileState.ctx)
-	name := resourceName.NameFor(reconcileState.resource)
-	err := reconcileState.reconciler.GetClient().Get(
+	name := resourceName.nameFor(reconcileState.resource)
+	err := reconcileState.reconciler.getClient().Get(
 		reconcileState.ctx,
 		types.NamespacedName{Name: name, Namespace: reconcileState.resource.GetNamespace()},
 		resource,
