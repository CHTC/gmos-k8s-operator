// Set of data structures for attaching a "collector poller" to a PilotSet
// resource that polls the collector at a regular interval and updates
// the PilotSet's credentials secret with new credentials from the Collector

package controller

import (
	"bytes"
	"context"
	"errors"
	"fmt"
	"time"

	v1 "k8s.io/api/core/v1"
	metav1 "k8s.io/apimachinery/pkg/apis/meta/v1"
	restclient "k8s.io/client-go/kubernetes"
	"k8s.io/client-go/kubernetes/scheme"
	"k8s.io/client-go/tools/remotecommand"
	clientConfig "sigs.k8s.io/controller-runtime/pkg/client/config"
	"sigs.k8s.io/controller-runtime/pkg/log"
)

// Interface for a struct that handles receiving auth tokens from a Collector
type CollectorUpdateHandler interface {
	// Check whether the current set of tokens held by the client have expired
	shouldUpdateTokens() (bool, error)

	// Update the kubernetes resources managed by the client with a new auth token
	applyTokensUpdate(string, string) error
}

// Helper struct that polls a Collector on an interval and passes updated credentials
// into a CollectorUpdateHandler implementation
type CollectorClient struct {
	ctx               context.Context
	resource          metav1.Object
	updateHandler     CollectorUpdateHandler
	tokenUpdateTicker *time.Ticker
	doneChan          chan (bool)
}

// Start polling a collector with the given internval
func (cc *CollectorClient) startPolling(interval time.Duration) {
	if cc.tokenUpdateTicker != nil {
		return
	}

	cc.tokenUpdateTicker = time.NewTicker(interval)
	go func() {
		for {
			select {
			case <-cc.tokenUpdateTicker.C:
				cc.handleTokenUpdates()
			case <-cc.doneChan:
				return
			}
		}
	}()
}

// Stop polling the collector
func (cc *CollectorClient) stopPolling() {
	cc.tokenUpdateTicker.Stop()
	cc.doneChan <- true
}

// Main credential update loop:
// - Check whether the existing set of credentials have expired
// - Exec into the collector to generate a new set of credentials if needed
// - Update the Secret(s) that store the credentials
func (cc *CollectorClient) handleTokenUpdates() {
	log := log.FromContext(cc.ctx)
	log.Info(fmt.Sprintf("Checking whether collector tokens are needed in namespace %v", cc.resource.GetNamespace()))
	shouldUpdate, err := cc.updateHandler.shouldUpdateTokens()
	if err != nil {
		log.Error(err, "Unable to determine whether to update tokens")
		return
	} else if !shouldUpdate {
		log.Info("No need to update tokens")
		return
	}

	glideinToken, err := execInCollector(cc.ctx, cc.resource, []string{
		"condor_token_create", "-identity", "glidein@cluster.local", "-key", "NAMESPACE"})
	pilotToken, err2 := execInCollector(cc.ctx, cc.resource,
		[]string{"condor_token_create", "-identity", "pilot@cluster.local", "-key", "NAMESPACE"})
	if err := errors.Join(err, err2); err != nil {
		log.Error(err, "Unable to generate new tokens for collector")
		return
	}

	err = cc.updateHandler.applyTokensUpdate(glideinToken.Stdout, pilotToken.Stdout)
	if err != nil {
		log.Error(err, "unable to apply token update")
	}
}

func newCollectorClient(resource metav1.Object, updateHandler CollectorUpdateHandler) CollectorClient {
	return CollectorClient{
		ctx:           context.TODO(),
		resource:      resource,
		updateHandler: updateHandler,
		doneChan:      make(chan bool),
	}
}

// Static map active CollectorClients. Map from namespaced name of client resource
// to its CollectorClient struct
var collectorClients = make(map[string]*CollectorClient)

type ExecOutput struct {
	Stdout string
	Stderr string
}

var ErrPodNotRunning = errors.New("pod not in Running state")

// Utility function to run 'condor_token_create' in the Collector pod
func execInCollector(ctx context.Context, resource metav1.Object, cmd []string) (_ *ExecOutput, err error) {
	log := log.FromContext(ctx)
	cfg, err := clientConfig.GetConfig()
	if err != nil {
		return
	}

	client, err := restclient.NewForConfig(cfg)
	if err != nil {
		return
	}

	// Find the collector pod for the pilotSet based on label selector
	pods, err := client.CoreV1().Pods(resource.GetNamespace()).List(ctx,
		metav1.ListOptions{
			LabelSelector: "gmos.chtc.wisc.edu/app=collector",
		})
	if err != nil {
		return
	}
	if len(pods.Items) != 1 {
		return nil, fmt.Errorf("expected 1 collector pod for %v, found %v", resource.GetName(), len(pods.Items))
	}
	pod := pods.Items[0]
	log.Info(fmt.Sprintf("Found pod with name: %+v", pod.Name))

	if pod.Status.Phase != v1.PodRunning {
		return nil, ErrPodNotRunning
	}

	// Exec into the pod to run condor_token_create
	req := client.CoreV1().RESTClient().Post().Namespace(resource.GetNamespace()).
		Resource("pods").Name(pod.Name).SubResource("exec").VersionedParams(&v1.PodExecOptions{
		Command: cmd,
		Stdout:  true,
		Stderr:  true,
	}, scheme.ParameterCodec)

	exec, err := remotecommand.NewSPDYExecutor(cfg, "POST", req.URL())
	if err != nil {
		return
	}

	outbuf := bytes.Buffer{}
	errbuf := bytes.Buffer{}
	err = exec.StreamWithContext(ctx, remotecommand.StreamOptions{
		Stdout: &outbuf,
		Stderr: &errbuf,
	})
	if err != nil {
		return
	}

	return &ExecOutput{Stdout: outbuf.String(), Stderr: errbuf.String()}, nil
}

// Register a new CollectorUpdateHandler with the Collector associated with the
// given resource
func addCollectorClient(resource metav1.Object, updateHandler CollectorUpdateHandler) error {
	ctx := context.TODO()
	log := log.FromContext(ctx)

	namespacedName := namespacedNameFor(resource)

	if existingClient, exists := collectorClients[namespacedName]; !exists {
		log.Info(fmt.Sprintf("Creating new collector client for namespaced name %v", namespacedName))
<<<<<<< HEAD
		newClient := NewCollectorClient(resource, updateHandler)
		newClient.StartPolling(1 * time.Minute)
		collectorClients[namespacedName] = &newClient
=======
		newClient := newCollectorClient(resource, updateHandler)
		newClient.startPolling(1 * time.Minute)
		collectorClients[resource.GetNamespace()] = &newClient
>>>>>>> dd5edcac
	} else {
		log.Info(fmt.Sprintf("Collector client already exists for namespaced name %v, updating", namespacedName))
		existingClient.resource = resource
		existingClient.updateHandler = updateHandler
		return nil
	}

	return nil
}

// Remove the watcher associated with the given resource
func removeCollectorClient(resource metav1.Object) {
	ctx := context.TODO()
	log := log.FromContext(ctx)

	namespacedName := namespacedNameFor(resource)

	if existingClient, exists := collectorClients[namespacedName]; exists {
		log.Info(fmt.Sprintf("Removing collector client for namespaced name %v", namespacedName))
		existingClient.stopPolling()
	}
}<|MERGE_RESOLUTION|>--- conflicted
+++ resolved
@@ -182,15 +182,9 @@
 
 	if existingClient, exists := collectorClients[namespacedName]; !exists {
 		log.Info(fmt.Sprintf("Creating new collector client for namespaced name %v", namespacedName))
-<<<<<<< HEAD
-		newClient := NewCollectorClient(resource, updateHandler)
-		newClient.StartPolling(1 * time.Minute)
-		collectorClients[namespacedName] = &newClient
-=======
 		newClient := newCollectorClient(resource, updateHandler)
 		newClient.startPolling(1 * time.Minute)
-		collectorClients[resource.GetNamespace()] = &newClient
->>>>>>> dd5edcac
+		collectorClients[namespacedName] = &newClient
 	} else {
 		log.Info(fmt.Sprintf("Collector client already exists for namespaced name %v, updating", namespacedName))
 		existingClient.resource = resource
