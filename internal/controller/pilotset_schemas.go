package controller

import (
	"encoding/base64"
	"errors"
	"fmt"
	"os"
	"path"
	"path/filepath"

	gmosClient "github.com/chtc/gmos-client/client"
	gmosv1alpha1 "github.com/chtc/gmos-k8s-operator/api/v1alpha1"
	appsv1 "k8s.io/api/apps/v1"
	corev1 "k8s.io/api/core/v1"
	metav1 "k8s.io/apimachinery/pkg/apis/meta/v1"
	"k8s.io/apimachinery/pkg/util/yaml"
)

// ResourceCreator implementation that creates the Deployment that holds a set of Glidein pods
type PilotSetDeploymentCreator struct {
}

// Set the Spec for a deployment to contain a single "sleep" container with volumes and mounts
// for a set of config files
func (*PilotSetDeploymentCreator) setResourceValue(
	r Reconciler, resource metav1.Object, dep *appsv1.Deployment) error {
	labelsMap := labelsForPilotSet(resource.GetName())
	labelsMap["gmos.chtc.wisc.edu/app"] = "pilot"

	dep.Spec = appsv1.DeploymentSpec{
		Replicas: &[]int32{1}[0],
		Selector: &metav1.LabelSelector{
			MatchLabels: labelsMap,
		},
		Template: corev1.PodTemplateSpec{
			ObjectMeta: metav1.ObjectMeta{
				Labels: labelsMap,
			},
			Spec: corev1.PodSpec{
				SecurityContext: &corev1.PodSecurityContext{
					// Set a default non-root user
					RunAsNonRoot: &[]bool{true}[0],
					RunAsUser:    &[]int64{10000}[0],
					RunAsGroup:   &[]int64{10000}[0],
				},
				Containers: []corev1.Container{{
					Image:           "ubuntu:22.04",
					Name:            "sleeper",
					ImagePullPolicy: corev1.PullIfNotPresent,
					// Ensure restrictive context for the container
					// More info: https://kubernetes.io/docs/concepts/security/pod-security-standards/#restricted
					SecurityContext: &corev1.SecurityContext{
						Privileged: &[]bool{true}[0],
					},
					VolumeMounts: []corev1.VolumeMount{{
						Name:      "gmos-data",
						MountPath: "/mnt/gmos-data",
					}, {
						Name:      "gmos-secrets",
						MountPath: "/mnt/gmos-secrets",
					}, {
						Name:      "collector-tokens",
						MountPath: "/mnt/collector-tokens",
					},
					},
					Command: []string{"sleep", "120"},
				}},
				Volumes: []corev1.Volume{{
					Name: "gmos-data",
					VolumeSource: corev1.VolumeSource{
						Secret: &corev1.SecretVolumeSource{
							SecretName: RNData.nameFor(resource),
						},
					},
				}, {
					Name: "gmos-secrets",
					VolumeSource: corev1.VolumeSource{
						Secret: &corev1.SecretVolumeSource{
							SecretName: RNTokens.nameFor(resource),
						},
					},
				}, {
					Name: "collector-tokens",
					VolumeSource: corev1.VolumeSource{
						Secret: &corev1.SecretVolumeSource{
							SecretName: RNCollectorTokens.nameFor(resource),
						},
					},
				},
				},
			},
		},
	}
	return nil
}

const EMPTY_MAP_KEY string = "sample.cfg"

type EmptySecretCreator struct {
}

func (*EmptySecretCreator) setResourceValue(
	r Reconciler, resource metav1.Object, secret *corev1.Secret) error {
	secret.Data = map[string][]byte{
		EMPTY_MAP_KEY: {},
	}
	return nil
}

func labelsForPilotSet(name string) map[string]string {
	return map[string]string{
		"app.kubernetes.io/name":       "GlideinManagerPilotSet",
		"app.kubernetes.io/instance":   name,
		"app.kubernetes.io/created-by": "controller-manager",
	}
}

func readManifestForNamespace(gitUpdate gmosClient.RepoUpdate, namespace string) (gmosv1alpha1.PilotSetNamespaceConfig, error) {
	manifest := &PilotSetManifiest{}
	data, err := os.ReadFile(filepath.Join(gitUpdate.Path, "glidein-manifest.yaml"))
	if err != nil {
		return gmosv1alpha1.PilotSetNamespaceConfig{}, err
	}

	if err := yaml.Unmarshal(data, manifest); err != nil {
		return gmosv1alpha1.PilotSetNamespaceConfig{}, err
	}
	for _, config := range manifest.Manifests {
		if config.Namespace == namespace {
			return config, nil
		}
	}
	return gmosv1alpha1.PilotSetNamespaceConfig{}, fmt.Errorf("no config found for namespace %v in manifest %+v", namespace, manifest)
}

// ResourceUpdater implementation that updates a Deployment based on changes
// in its parent custom resource
type DeploymentPilotSetUpdater struct {
	glideinSet *gmosv1alpha1.GlideinSet
}

func (du *DeploymentPilotSetUpdater) updateResourceValue(r Reconciler, dep *appsv1.Deployment) (bool, error) {
	updateSpec := du.glideinSet.Spec
	dep.Spec.Replicas = &updateSpec.Size
	dep.Spec.Template.Spec.PriorityClassName = updateSpec.PriorityClassName
	dep.Spec.Template.Spec.Containers[0].Resources = updateSpec.Resources
	dep.Spec.Template.Spec.Tolerations = updateSpec.Tolerations
	dep.Spec.Template.Spec.NodeSelector = updateSpec.NodeSelector
	// at least one thing should have changed if we're re-reconciling, so return true
	return true, nil
}

// ResourceUpdater implementation that updates a Secret's data based on the
// updated contents of config files in Git
type DataSecretGitUpdater struct {
	manifest *gmosv1alpha1.PilotSetNamespaceConfig
}

func (du *DataSecretGitUpdater) updateResourceValue(r Reconciler, sec *corev1.Secret) (bool, error) {
	// update a label on the deployment
	manifest := du.manifest

	listing, err := os.ReadDir(filepath.Join(manifest.RepoPath, manifest.Volume.Src))
	if err != nil && errors.Is(err, os.ErrNotExist) {
		// Corner case where operator hasn't cloned local copies yet, nothing to do
		return false, nil

	} else if err != nil {
		return false, err
	}

	fileMap := make(map[string][]byte)
	for _, entry := range listing {
		if entry.IsDir() {
			continue
		}
		data, err := os.ReadFile(filepath.Join(manifest.RepoPath, manifest.Volume.Src, entry.Name()))
		if err != nil {
			return false, err
		}
		fileMap[entry.Name()] = data
	}
	sec.Data = fileMap

	return true, nil
}

// ResourceUpdater implementation that updates a Secret's value based on the
// updated contents of a Secret in the glidein manager
type TokenSecretValueUpdater struct {
	secSource *gmosv1alpha1.PilotSetSecretSource
	secValue  *gmosClient.SecretValue
}

func (du *TokenSecretValueUpdater) updateResourceValue(r Reconciler, sec *corev1.Secret) (bool, error) {
	// update a label on the deployment
	// TODO assumes a single key in the token secret
	if len(sec.Data) > 2 {
		// TODO is this validation needed?
		// return false, fmt.Errorf("token secret for namespace %v has %v keys (expected <=2)", sec.Namespace, len(sec.Data))
	}
	val, err := base64.StdEncoding.DecodeString(du.secValue.Value)
	if err != nil {
		return false, err
	}
	// Token mount parameters
	if du.secSource.Dst != "" {
		_, tokenName := path.Split(du.secSource.Dst)
		sec.Data[tokenName] = val
	}
	if sec.Labels == nil {
		sec.Labels = make(map[string]string)
	}
	sec.Labels["gmos.chtc.wisc.edu/secret-version"] = du.secValue.Version

	// Since we're not fully recreating the map, ensure that the initial placeholder key pair is removed
	delete(sec.Data, EMPTY_MAP_KEY)

	return true, nil
}

// ResourceUpdater implementation that updates a Deployment based on the
// updated contents of a manifest file in Git
type DeploymentGitUpdater struct {
	manifest *gmosv1alpha1.PilotSetNamespaceConfig
}

// Helper function to check that a pointer is both non nil and equal to a value
func nilSafeEq[T comparable](a *T, b T) bool {
	return a != nil && *a == b
}

// Check field-for-field whether the deployment state described in the latest version
// of the glidein manager config differs from the current state of the deployment.
// TODO there is probably a more efficient way to do this
func deploymentWasUpdated(dep *appsv1.Deployment, config *gmosv1alpha1.PilotSetNamespaceConfig) bool {
	// TODO there are a lot of places where we could dereference a null pointer here...
	container := dep.Spec.Template.Spec.Containers[0]
	securityCtx := dep.Spec.Template.Spec.SecurityContext

	// check whether any fields in the deployment were updated
	updated := container.Image != config.Image || container.VolumeMounts[0].MountPath != config.Volume.Dst ||
		container.VolumeMounts[1].MountPath != config.SecretSource.Dst ||
		!nilSafeEq(securityCtx.RunAsUser, config.Security.User) || !nilSafeEq(securityCtx.RunAsGroup, config.Security.Group)
	// Check whether any arrays were updated
	if len(container.Command) == len(config.Command) {
		for i := range container.Command {
			updated = updated || container.Command[i] != config.Command[i]
		}
	} else {
		updated = true
	}
	if len(container.Env) == len(config.Env)+1 {
		for i := range config.Env {
			updated = updated || container.Env[i].Name != config.Env[i].Name ||
				container.Env[i].Value != config.Env[i].Value
		}
	} else {
		updated = true
	}

	return updated
}

<<<<<<< HEAD
func (du *DeploymentGitUpdater) UpdateResourceValue(r Reconciler, dep *appsv1.Deployment) (bool, error) {
=======
func (du *DeploymentGitUpdater) updateResourceValue(r Reconciler, dep *appsv1.Deployment) (bool, error) {
>>>>>>> 5f195c18
	dep.Spec.Template.ObjectMeta.Labels["gmos.chtc.wisc.edu/git-hash"] = du.manifest.CurrentCommit
	// update a label on the deployment
	manifest := du.manifest

	if !deploymentWasUpdated(dep, manifest) {
		return false, nil
	}

	// Launch parameters
	dep.Spec.Template.Spec.Containers[0].Image = manifest.Image
	dep.Spec.Template.Spec.Containers[0].Command = manifest.Command

	// Data mount parameters
	if manifest.Volume.Src != "" && manifest.Volume.Dst != "" {
		dep.Spec.Template.Spec.Containers[0].VolumeMounts[0].MountPath = manifest.Volume.Dst
	}

	// Token mount parameters
	if manifest.SecretSource.SecretName != "" && manifest.SecretSource.Dst != "" {
		tokenDir, _ := path.Split(manifest.SecretSource.Dst)
		dep.Spec.Template.Spec.Containers[0].VolumeMounts[1].MountPath = tokenDir
	}

	// Environment variables
	newEnv := make([]corev1.EnvVar, len(manifest.Env)+1)
	for i, val := range manifest.Env {
		newEnv[i] = corev1.EnvVar{Name: val.Name, Value: val.Value}
	}
	newEnv[len(manifest.Env)] = corev1.EnvVar{Name: "LOCAL_POOL", Value: fmt.Sprintf("%s%s.%s.svc.cluster.local", dep.Name, RNCollector, dep.Namespace)}
	dep.Spec.Template.Spec.Containers[0].Env = newEnv

	// Security context parameters
	dep.Spec.Template.Spec.SecurityContext.RunAsUser = &manifest.Security.User
	dep.Spec.Template.Spec.SecurityContext.RunAsGroup = &manifest.Security.Group
	dep.Spec.Template.Spec.SecurityContext.FSGroup = &manifest.Security.Group
	dep.Spec.Template.Spec.SecurityContext.RunAsNonRoot = &[]bool{manifest.Security.User != 0}[0]
	return true, nil
}

type GlideinSetCreator struct {
	spec *gmosv1alpha1.GlideinSetSpec
}

func (gc *GlideinSetCreator) setResourceValue(
	r Reconciler, resource metav1.Object, glideinSet *gmosv1alpha1.GlideinSet) error {
	labelsMap := labelsForPilotSet(resource.GetName())
	glideinSet.ObjectMeta.Labels = labelsMap
	glideinSet.Spec = *gc.spec
	return nil
}

func (gu *GlideinSetCreator) updateResourceValue(r Reconciler, glideinSet *gmosv1alpha1.GlideinSet) (bool, error) {
	glideinSet.Spec = *gu.spec
<<<<<<< HEAD
	return false, nil
=======
	return true, nil
>>>>>>> 5f195c18
}

// ResourceUpdater implementation that updates a GlideinSet based on the
// updated contents of a manifest file in Git
type GlideinSetGitUpdater struct {
	gitUpdate *gmosClient.RepoUpdate
}

<<<<<<< HEAD
func (gu *GlideinSetGitUpdater) UpdateResourceValue(r Reconciler, glideinSet *gmosv1alpha1.GlideinSet) (bool, error) {
=======
func (gu *GlideinSetGitUpdater) updateResourceValue(r Reconciler, glideinSet *gmosv1alpha1.GlideinSet) (bool, error) {
>>>>>>> 5f195c18
	config, err := readManifestForNamespace(*gu.gitUpdate, glideinSet.Namespace)
	if err != nil {
		return false, err
	}
	glideinSet.RemoteManifest = &config

	glideinSet.RemoteManifest.RepoPath = gu.gitUpdate.Path
	glideinSet.RemoteManifest.CurrentCommit = gu.gitUpdate.CurrentCommit
	glideinSet.RemoteManifest.PreviousCommit = gu.gitUpdate.PreviousCommit

	return true, nil
}<|MERGE_RESOLUTION|>--- conflicted
+++ resolved
@@ -262,11 +262,7 @@
 	return updated
 }
 
-<<<<<<< HEAD
-func (du *DeploymentGitUpdater) UpdateResourceValue(r Reconciler, dep *appsv1.Deployment) (bool, error) {
-=======
 func (du *DeploymentGitUpdater) updateResourceValue(r Reconciler, dep *appsv1.Deployment) (bool, error) {
->>>>>>> 5f195c18
 	dep.Spec.Template.ObjectMeta.Labels["gmos.chtc.wisc.edu/git-hash"] = du.manifest.CurrentCommit
 	// update a label on the deployment
 	manifest := du.manifest
@@ -320,11 +316,7 @@
 
 func (gu *GlideinSetCreator) updateResourceValue(r Reconciler, glideinSet *gmosv1alpha1.GlideinSet) (bool, error) {
 	glideinSet.Spec = *gu.spec
-<<<<<<< HEAD
-	return false, nil
-=======
-	return true, nil
->>>>>>> 5f195c18
+	return true, nil
 }
 
 // ResourceUpdater implementation that updates a GlideinSet based on the
@@ -333,11 +325,7 @@
 	gitUpdate *gmosClient.RepoUpdate
 }
 
-<<<<<<< HEAD
-func (gu *GlideinSetGitUpdater) UpdateResourceValue(r Reconciler, glideinSet *gmosv1alpha1.GlideinSet) (bool, error) {
-=======
 func (gu *GlideinSetGitUpdater) updateResourceValue(r Reconciler, glideinSet *gmosv1alpha1.GlideinSet) (bool, error) {
->>>>>>> 5f195c18
 	config, err := readManifestForNamespace(*gu.gitUpdate, glideinSet.Namespace)
 	if err != nil {
 		return false, err
